--- conflicted
+++ resolved
@@ -2,7 +2,6 @@
 import formatUnits from "./format.js";
 
 // --- Value Smoothers ------------------------------------------------------
-<<<<<<< HEAD
 const smoothWater = makeSmoother({ alpha: 0.5, deadband: 0.1, maxUpdateMs: 1000 });
 const smoothEnergy = makeSmoother({ alpha: 0.5, deadband: 0.1, maxUpdateMs: 1000 });
 const smoothRevenueToday = makeSmoother({ alpha: 0.1, deadband: 0.01, maxUpdateMs: 1000 });
@@ -13,10 +12,7 @@
 const smoothWaterCost = makeSmoother({ alpha: 0.1, deadband: 0.01, maxUpdateMs: 1000 });
 const smoothOtherCosts = makeSmoother({ alpha: 0.1, deadband: 0.01, maxUpdateMs: 1000 });
 const smoothSumCosts = makeSmoother({ alpha: 0.1, deadband: 0.01, maxUpdateMs: 1000 });
-=======
-const smoothWater = makeSmoother({ alpha: 0.18, deadband: 0.1, maxUpdateMs: 1000 });
-const smoothEnergy = makeSmoother({ alpha: 0.01, deadband: 200, maxUpdateMs: 1000 });
->>>>>>> e56253bf
+
 
 // --- Formatting helpers ---------------------------------------------------
 const fmtEUR = new Intl.NumberFormat('de-DE', { style: 'currency', currency: 'EUR', maximumFractionDigits: 2 });
